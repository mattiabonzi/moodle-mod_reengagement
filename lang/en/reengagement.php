<?php

$string['pluginname'] = 'Reengagement';
$string['reengagement'] = 'reengagement';
$string['pluginadministration'] = '';
$string['modulename'] = 'Reengagement';
$string['modulenameplural'] = 'Reengagements';

// Alphabetized.
$string['activitycompleted'] = 'This activity has been marked as complete';
$string['afterdelay'] = 'After Delay';
$string['completion'] = 'Completion';
$string['completionwillturnon'] = 'Note that adding this activity to the course will enable activity completion.';
$string['completeattimex'] = 'This activity will complete at {$a}';
$string['completiontime'] = 'Completion Time';
$string['days'] = 'Days';
$string['duration'] = 'Duration';
$string['duration_help'] = '<p>The reengagement duration is the period of time between a user starting a reengagement, and being marked as finished.
The reengagement duration is specified as a period length (eg Weeks) and number of period (eg 7).</p>

<p>This example would mean that a user starting a reengagement period now would be marked as compete in 7 weeks time.</p>
';
<<<<<<< HEAD
$string['emailcontent'] = 'Email Content (User)';
$string['emailcontent_help'] = 'When the module sends a user an email, it takes the email content from this field.';
$string['emailcontentmanager'] = 'Email Content (Manager)';
$string['emailcontentmanager_help'] = 'When the module sends a user\'s manager an email, it takes the email content from this field.';
$string['emailcontentdefaultvalue'] = 'This is a reminder email from course %coursename%.';
$string['emailcontentmanagerdefaultvalue'] = 'This is a reminder email from course %coursename%, regarding user %userfirstname% %userlastname%.';
=======
$string['emailcontent'] = 'Email Content';
$string['emailcontent_help'] = '<p>When the module sends a user an email, it takes the email content from this field. </p><p>The following variables will be replaced with the appropriate values:
<ul>
<li>%courseshortname%</li>
<li>%coursefullname%</li>
<li>%courseid%</li>
<li>%userfirstname%</li>
<li>%userlastname%</li>
<li>%userid%</li>
</ul></p>';
$string['emailcontentdefaultvalue'] = 'The re-engagement activity is now complete.  You can now log back into your course to view any new activities that are available to you.';
>>>>>>> f82758fd
$string['emaildelay'] = 'Email Delay';
$string['emaildelay_help'] = 'When module is set to email users "after delay", this setting controls how long the delay is.';
$string['emailrecipient'] = 'Email Recipient(s)';
$string['emailrecipient_help'] = 'When an email needs to be sent out to prompt a user\'s re-engagement with the course, this setting controls if an email is sent to the user, their manager, or both.';
$string['emailsubject'] = 'Email Subject (User)';
$string['emailsubject_help'] = 'When the module sends a user an email, it takes the email subject from this field.';
$string['emailsubjectmanager'] = 'Email Subject (Manager)';
$string['emailsubjectmanager_help'] = 'When the module sends a user\'s manager an email, it takes the email subject from this field.';
$string['emailtime'] = 'Email Time';
$string['emailuser'] = 'Email User';
$string['emailuser_help'] = 'When the activity should email users: <ul>
<li>Never: Don\'t email users.</li>
<li>On Completion: Email the user as the module completes.</li>
<li>After Delay: Email the user a set time after they have started the module.</li>
</ul>';
$string['hours'] = 'Hours';
$string['introdefaultvalue'] = 'This is a reengagement activity.  Its purpose is to enforce a time lapse between the activities which preceed it, and the activities which follow it.';
$string['minutes'] = 'Minutes';
$string['never'] = 'Never';
$string['noemailattimex'] = 'Message scheduled for {$a} will not be sent because you have completed the target activity';
$string['nosuppresstarget'] = 'No target activity selected';
$string['oncompletion'] = 'On Completion';
$string['receiveemailattimex'] =  'Message will be sent on {$a}.';
$string['receiveemailattimexunless'] =  'Message will be sent on {$a} unless you complete target activity.';
$string['reengagement:addinstance'] =  'reengagement:addinstance';
$string['reengagement:startreengagement'] =  'Start Renengagement';
$string['reengagement:getnotifications'] =  'Receive notification of reengagement completions';
$string['reengagement:editreengagementduration'] =  'Edit Renengagement Duration';
$string['reengagementduration'] = 'Renengagement Duration';
$string['reengagementfieldset'] = 'Renengagement details';
$string['reengagementintro'] = 'Renengagement Intro';
$string['reengagementname'] = 'Renengagement Name';
$string['reengagementsinprogress'] = 'Renengagements in progress';
$string['suppressemail'] = 'Supress email if target activity complete';
$string['suppressemail_help'] = 'This option instructs the activity to suppress emails to users where a named activity is complete.';
$string['suppresstarget'] = 'Target activity.';
$string['suppresstarget_help'] = 'Use this dropdown to choose which activity should be checked for completion before sending the reminder email.';
$string['userandmanager'] = 'User and Manager';
$string['weeks'] = 'Weeks';

?><|MERGE_RESOLUTION|>--- conflicted
+++ resolved
@@ -20,15 +20,7 @@
 
 <p>This example would mean that a user starting a reengagement period now would be marked as compete in 7 weeks time.</p>
 ';
-<<<<<<< HEAD
 $string['emailcontent'] = 'Email Content (User)';
-$string['emailcontent_help'] = 'When the module sends a user an email, it takes the email content from this field.';
-$string['emailcontentmanager'] = 'Email Content (Manager)';
-$string['emailcontentmanager_help'] = 'When the module sends a user\'s manager an email, it takes the email content from this field.';
-$string['emailcontentdefaultvalue'] = 'This is a reminder email from course %coursename%.';
-$string['emailcontentmanagerdefaultvalue'] = 'This is a reminder email from course %coursename%, regarding user %userfirstname% %userlastname%.';
-=======
-$string['emailcontent'] = 'Email Content';
 $string['emailcontent_help'] = '<p>When the module sends a user an email, it takes the email content from this field. </p><p>The following variables will be replaced with the appropriate values:
 <ul>
 <li>%courseshortname%</li>
@@ -38,8 +30,10 @@
 <li>%userlastname%</li>
 <li>%userid%</li>
 </ul></p>';
-$string['emailcontentdefaultvalue'] = 'The re-engagement activity is now complete.  You can now log back into your course to view any new activities that are available to you.';
->>>>>>> f82758fd
+$string['emailcontentmanager'] = 'Email Content (Manager)';
+$string['emailcontentmanager_help'] = 'When the module sends a user\'s manager an email, it takes the email content from this field.';
+$string['emailcontentdefaultvalue'] = 'This is a reminder email from course %coursename%.';
+$string['emailcontentmanagerdefaultvalue'] = 'This is a reminder email from course %coursename%, regarding user %userfirstname% %userlastname%.';
 $string['emaildelay'] = 'Email Delay';
 $string['emaildelay_help'] = 'When module is set to email users "after delay", this setting controls how long the delay is.';
 $string['emailrecipient'] = 'Email Recipient(s)';
