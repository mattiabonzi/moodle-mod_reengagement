<?xml version="1.0" encoding="UTF-8" ?>
<XMLDB PATH="mod/reengagement/db" VERSION="20140727" COMMENT="XMLDB file for Moodle mod/reengagement"
    xmlns:xsi="http://www.w3.org/2001/XMLSchema-instance"
    xsi:noNamespaceSchemaLocation="../../../lib/xmldb/xmldb.xsd"
>
  <TABLES>
    <TABLE NAME="reengagement" COMMENT="Details about instances of the reengagement activity" NEXT="reengagement_inprogress">
      <FIELDS>
<<<<<<< HEAD
        <FIELD NAME="id" TYPE="int" LENGTH="10" NOTNULL="true" SEQUENCE="true"/>
        <FIELD NAME="course" TYPE="int" LENGTH="10" NOTNULL="true" DEFAULT="0" SEQUENCE="false" COMMENT="Course reengagement activity belongs to"/>
        <FIELD NAME="name" TYPE="char" LENGTH="255" NOTNULL="true" SEQUENCE="false" COMMENT="name field for moodle instances"/>
        <FIELD NAME="timecreated" TYPE="int" LENGTH="10" NOTNULL="true" DEFAULT="0" SEQUENCE="false"/>
        <FIELD NAME="timemodified" TYPE="int" LENGTH="10" NOTNULL="true" DEFAULT="0" SEQUENCE="false"/>
        <FIELD NAME="emailuser" TYPE="int" LENGTH="4" NOTNULL="true" DEFAULT="1" SEQUENCE="false" COMMENT="Under what conditions should an email be sent"/>
        <FIELD NAME="emailcontent" TYPE="text" NOTNULL="true" SEQUENCE="false" COMMENT="The html-formatted text that should be sent to the user"/>
        <FIELD NAME="emailcontentformat" TYPE="int" LENGTH="4" NOTNULL="true" DEFAULT="0" SEQUENCE="false" COMMENT="Format of the emailcontent field"/>
        <FIELD NAME="emailsubject" TYPE="char" LENGTH="255" NOTNULL="true" SEQUENCE="false" COMMENT="Email subject line for emails going to user"/>
        <FIELD NAME="emailcontentmanager" TYPE="text" NOTNULL="true" SEQUENCE="false" COMMENT="The html-formatted text that should be sent to the user's manager"/>
        <FIELD NAME="emailcontentmanagerformat" TYPE="int" LENGTH="4" NOTNULL="true" DEFAULT="0" SEQUENCE="false" COMMENT="Format of the emailcontentmanager field"/>
        <FIELD NAME="emailsubjectmanager" TYPE="char" LENGTH="255" NOTNULL="true" SEQUENCE="false" COMMENT="Email subject line for emails going to user's manager"/>
        <FIELD NAME="emailrecipient" TYPE="int" LENGTH="4" NOTNULL="true" DEFAULT="0" SEQUENCE="false" COMMENT="Who should receive any email - user|manager|both"/>
        <FIELD NAME="duration" TYPE="int" LENGTH="10" NOTNULL="true" DEFAULT="604800" SEQUENCE="false" COMMENT="how long the reengagement is"/>
        <FIELD NAME="suppresstarget" TYPE="int" LENGTH="10" NOTNULL="true" DEFAULT="0" SEQUENCE="false" COMMENT="ID of module that, if completed, should prevent an email being sent out."/>
        <FIELD NAME="emaildelay" TYPE="int" LENGTH="10" NOTNULL="true" DEFAULT="604800" SEQUENCE="false" COMMENT="Time setting related to email"/>
=======
        <FIELD NAME="id" TYPE="int" LENGTH="10" NOTNULL="true" SEQUENCE="true" NEXT="course"/>
        <FIELD NAME="course" TYPE="int" LENGTH="10" NOTNULL="true" SEQUENCE="false" COMMENT="Course reengagement activity belongs to" PREVIOUS="id" NEXT="name"/>
        <FIELD NAME="name" TYPE="char" LENGTH="255" NOTNULL="true" SEQUENCE="false" COMMENT="name field for moodle instances" PREVIOUS="course" NEXT="timecreated"/>
        <FIELD NAME="timecreated" TYPE="int" LENGTH="10" NOTNULL="true" SEQUENCE="false" PREVIOUS="name" NEXT="timemodified"/>
        <FIELD NAME="timemodified" TYPE="int" LENGTH="10" NOTNULL="true" SEQUENCE="false" PREVIOUS="timecreated" NEXT="emailuser"/>
        <FIELD NAME="emailuser" TYPE="int" LENGTH="4" NOTNULL="true" DEFAULT="1" SEQUENCE="false" COMMENT="Under which circumstances user(s) should be emailed" PREVIOUS="timemodified" NEXT="emailcontent"/>
        <FIELD NAME="emailcontent" TYPE="text" NOTNULL="true" SEQUENCE="false" COMMENT="The html-formatted text that should be sent to the user" PREVIOUS="emailuser" NEXT="emailcontentformat"/>
        <FIELD NAME="emailcontentformat" TYPE="int" LENGTH="4" NOTNULL="true" DEFAULT="0" SEQUENCE="false" COMMENT="Format of the emailcontent field" PREVIOUS="emailcontent" NEXT="emailsubject"/>
        <FIELD NAME="emailsubject" TYPE="char" LENGTH="255" NOTNULL="true" SEQUENCE="false" PREVIOUS="emailcontentformat" NEXT="duration"/>
        <FIELD NAME="duration" TYPE="int" LENGTH="10" NOTNULL="true" DEFAULT="604800" SEQUENCE="false" PREVIOUS="emailsubject" NEXT="suppresstarget"/>
        <FIELD NAME="suppresstarget" TYPE="int" LENGTH="10" NOTNULL="true" SEQUENCE="false" COMMENT="ID of module that, if completed, should prevent an email being sent out." PREVIOUS="duration" NEXT="emaildelay"/>
        <FIELD NAME="emaildelay" TYPE="int" LENGTH="10" NOTNULL="false" DEFAULT="604800" SEQUENCE="false" PREVIOUS="suppresstarget"/>
>>>>>>> 9b95cd1a
      </FIELDS>
      <KEYS>
        <KEY NAME="primary" TYPE="primary" FIELDS="id"/>
      </KEYS>
      <INDEXES>
        <INDEX NAME="course" UNIQUE="false" FIELDS="course"/>
      </INDEXES>
    </TABLE>
    <TABLE NAME="reengagement_inprogress" COMMENT="records of reengagement activities currently in progress" PREVIOUS="reengagement">
      <FIELDS>
        <FIELD NAME="id" TYPE="int" LENGTH="10" NOTNULL="true" SEQUENCE="true" NEXT="reengagement"/>
        <FIELD NAME="reengagement" TYPE="int" LENGTH="10" NOTNULL="true" SEQUENCE="false" PREVIOUS="id" NEXT="userid"/>
        <FIELD NAME="userid" TYPE="int" LENGTH="10" NOTNULL="true" SEQUENCE="false" PREVIOUS="reengagement" NEXT="completiontime"/>
        <FIELD NAME="completiontime" TYPE="int" LENGTH="10" NOTNULL="true" SEQUENCE="false" COMMENT="Unix time when this module will be complete for this user." PREVIOUS="userid" NEXT="emailtime"/>
        <FIELD NAME="emailtime" TYPE="int" LENGTH="10" NOTNULL="true" SEQUENCE="false" COMMENT="Unix time when user should be emailed (if set to emailaftertime)" PREVIOUS="completiontime" NEXT="emailsent"/>
        <FIELD NAME="emailsent" TYPE="int" LENGTH="4" NOTNULL="true" DEFAULT="0" SEQUENCE="false" PREVIOUS="emailtime" NEXT="completed"/>
        <FIELD NAME="completed" TYPE="int" LENGTH="4" NOTNULL="true" DEFAULT="0" SEQUENCE="false" COMMENT="whether the user has been marked as completed" PREVIOUS="emailsent"/>
      </FIELDS>
      <KEYS>
        <KEY NAME="primary" TYPE="primary" FIELDS="id"/>
      </KEYS>
    </TABLE>
  </TABLES>
</XMLDB><|MERGE_RESOLUTION|>--- conflicted
+++ resolved
@@ -6,37 +6,22 @@
   <TABLES>
     <TABLE NAME="reengagement" COMMENT="Details about instances of the reengagement activity" NEXT="reengagement_inprogress">
       <FIELDS>
-<<<<<<< HEAD
-        <FIELD NAME="id" TYPE="int" LENGTH="10" NOTNULL="true" SEQUENCE="true"/>
-        <FIELD NAME="course" TYPE="int" LENGTH="10" NOTNULL="true" DEFAULT="0" SEQUENCE="false" COMMENT="Course reengagement activity belongs to"/>
-        <FIELD NAME="name" TYPE="char" LENGTH="255" NOTNULL="true" SEQUENCE="false" COMMENT="name field for moodle instances"/>
-        <FIELD NAME="timecreated" TYPE="int" LENGTH="10" NOTNULL="true" DEFAULT="0" SEQUENCE="false"/>
-        <FIELD NAME="timemodified" TYPE="int" LENGTH="10" NOTNULL="true" DEFAULT="0" SEQUENCE="false"/>
-        <FIELD NAME="emailuser" TYPE="int" LENGTH="4" NOTNULL="true" DEFAULT="1" SEQUENCE="false" COMMENT="Under what conditions should an email be sent"/>
-        <FIELD NAME="emailcontent" TYPE="text" NOTNULL="true" SEQUENCE="false" COMMENT="The html-formatted text that should be sent to the user"/>
-        <FIELD NAME="emailcontentformat" TYPE="int" LENGTH="4" NOTNULL="true" DEFAULT="0" SEQUENCE="false" COMMENT="Format of the emailcontent field"/>
-        <FIELD NAME="emailsubject" TYPE="char" LENGTH="255" NOTNULL="true" SEQUENCE="false" COMMENT="Email subject line for emails going to user"/>
-        <FIELD NAME="emailcontentmanager" TYPE="text" NOTNULL="true" SEQUENCE="false" COMMENT="The html-formatted text that should be sent to the user's manager"/>
-        <FIELD NAME="emailcontentmanagerformat" TYPE="int" LENGTH="4" NOTNULL="true" DEFAULT="0" SEQUENCE="false" COMMENT="Format of the emailcontentmanager field"/>
-        <FIELD NAME="emailsubjectmanager" TYPE="char" LENGTH="255" NOTNULL="true" SEQUENCE="false" COMMENT="Email subject line for emails going to user's manager"/>
-        <FIELD NAME="emailrecipient" TYPE="int" LENGTH="4" NOTNULL="true" DEFAULT="0" SEQUENCE="false" COMMENT="Who should receive any email - user|manager|both"/>
-        <FIELD NAME="duration" TYPE="int" LENGTH="10" NOTNULL="true" DEFAULT="604800" SEQUENCE="false" COMMENT="how long the reengagement is"/>
-        <FIELD NAME="suppresstarget" TYPE="int" LENGTH="10" NOTNULL="true" DEFAULT="0" SEQUENCE="false" COMMENT="ID of module that, if completed, should prevent an email being sent out."/>
-        <FIELD NAME="emaildelay" TYPE="int" LENGTH="10" NOTNULL="true" DEFAULT="604800" SEQUENCE="false" COMMENT="Time setting related to email"/>
-=======
         <FIELD NAME="id" TYPE="int" LENGTH="10" NOTNULL="true" SEQUENCE="true" NEXT="course"/>
         <FIELD NAME="course" TYPE="int" LENGTH="10" NOTNULL="true" SEQUENCE="false" COMMENT="Course reengagement activity belongs to" PREVIOUS="id" NEXT="name"/>
         <FIELD NAME="name" TYPE="char" LENGTH="255" NOTNULL="true" SEQUENCE="false" COMMENT="name field for moodle instances" PREVIOUS="course" NEXT="timecreated"/>
         <FIELD NAME="timecreated" TYPE="int" LENGTH="10" NOTNULL="true" SEQUENCE="false" PREVIOUS="name" NEXT="timemodified"/>
-        <FIELD NAME="timemodified" TYPE="int" LENGTH="10" NOTNULL="true" SEQUENCE="false" PREVIOUS="timecreated" NEXT="emailuser"/>
+        <FIELD NAME="timemodified" TYPE="int" LENGTH="10" NOTNULL="true" DEFAULT="0" SEQUENCE="false" PREVIOUS="timecreated" NEXT="emailuser"/>
         <FIELD NAME="emailuser" TYPE="int" LENGTH="4" NOTNULL="true" DEFAULT="1" SEQUENCE="false" COMMENT="Under which circumstances user(s) should be emailed" PREVIOUS="timemodified" NEXT="emailcontent"/>
         <FIELD NAME="emailcontent" TYPE="text" NOTNULL="true" SEQUENCE="false" COMMENT="The html-formatted text that should be sent to the user" PREVIOUS="emailuser" NEXT="emailcontentformat"/>
         <FIELD NAME="emailcontentformat" TYPE="int" LENGTH="4" NOTNULL="true" DEFAULT="0" SEQUENCE="false" COMMENT="Format of the emailcontent field" PREVIOUS="emailcontent" NEXT="emailsubject"/>
-        <FIELD NAME="emailsubject" TYPE="char" LENGTH="255" NOTNULL="true" SEQUENCE="false" PREVIOUS="emailcontentformat" NEXT="duration"/>
-        <FIELD NAME="duration" TYPE="int" LENGTH="10" NOTNULL="true" DEFAULT="604800" SEQUENCE="false" PREVIOUS="emailsubject" NEXT="suppresstarget"/>
+        <FIELD NAME="emailsubject" TYPE="char" LENGTH="255" NOTNULL="true" SEQUENCE="false" PREVIOUS="emailcontentformat" NEXT="emailcontentmanager"/>
+        <FIELD NAME="emailcontentmanager" TYPE="text" NOTNULL="true" SEQUENCE="false" COMMENT="The html-formatted text that should be sent to the user's manager" PREVIOUS="emailsubject" NEXT="emailcontentmanagerformat"/>
+        <FIELD NAME="emailcontentmanagerformat" TYPE="int" LENGTH="4" NOTNULL="true" DEFAULT="0" SEQUENCE="false" COMMENT="Format of the emailcontentmanager field" PREVIOUS="emailcontentmanager" NEXT="emailsubjectmanager"/>
+        <FIELD NAME="emailsubjectmanager" TYPE="char" LENGTH="255" NOTNULL="true" SEQUENCE="false" COMMENT="Email subject line for emails going to user's manager" PREVIOUS="emailcontentmanagerformat" NEXT="emailrecipient"/>
+        <FIELD NAME="emailrecipient" TYPE="int" LENGTH="4" NOTNULL="true" DEFAULT="0" SEQUENCE="false" COMMENT="Who should receive any email - user|manager|both" PREVIOUS="emailsubjectmanager" NEXT="duration"/>
+        <FIELD NAME="duration" TYPE="int" LENGTH="10" NOTNULL="true" DEFAULT="604800" SEQUENCE="false" PREVIOUS="emailrecipient" NEXT="suppresstarget"/>
         <FIELD NAME="suppresstarget" TYPE="int" LENGTH="10" NOTNULL="true" SEQUENCE="false" COMMENT="ID of module that, if completed, should prevent an email being sent out." PREVIOUS="duration" NEXT="emaildelay"/>
-        <FIELD NAME="emaildelay" TYPE="int" LENGTH="10" NOTNULL="false" DEFAULT="604800" SEQUENCE="false" PREVIOUS="suppresstarget"/>
->>>>>>> 9b95cd1a
+        <FIELD NAME="emaildelay" TYPE="int" LENGTH="10" NOTNULL="true" DEFAULT="604800" SEQUENCE="false" PREVIOUS="suppresstarget"/>
       </FIELDS>
       <KEYS>
         <KEY NAME="primary" TYPE="primary" FIELDS="id"/>
